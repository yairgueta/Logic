# This file is part of the materials accompanying the book 
# "Mathematical Logic through Python" by Gonczarowski and Nisan,
# Cambridge University Press. Book site: www.LogicThruPython.org
# (c) Yannai A. Gonczarowski and Noam Nisan, 2017-2020
# File name: test_chapter11.py

"""Tests all Chapter 11 tasks."""

from predicates.deduction_test import *
from predicates.prenex_test import *
from predicates.some_proofs_test import *

def test_task1(debug=False):
    test_remove_assumption(debug)

def test_task2(debug=False):
    test_proof_by_way_of_contradiction(debug)

def test_task3(debug=False):
    test_is_quantifier_free(debug)
    test_is_in_prenex_normal_form(debug)

def test_task4(debug=False):
    test_not_exists_not_implies_all_proof(debug)
    test_exists_not_implies_not_all_proof(debug)
    test_not_all_iff_exists_not_proof(debug)

def test_task5(debug=False):
    test_uniquely_rename_quantified_variables(debug)

def test_task6(debug=False):
    test_pull_out_quantifications_across_negation(debug)

def test_task7(debug=False):
    test_pull_out_quantifications_from_left_across_binary_operator(debug)
    test_pull_out_quantifications_from_right_across_binary_operator(debug)

def test_task8(debug=False):
    test_pull_out_quantifications_across_binary_operator(debug)

def test_task9(debug=False):
    test_to_prenex_normal_form_from_uniquely_named_variables(debug)

def test_task10(debug=False):
    test_to_prenex_normal_form(debug)

<<<<<<< HEAD
test_task1(True)
# test_task2(True)
# test_task3(True)
# #test_task4(True) # Optional
# test_task5(True)
=======
# test_task1()
# test_task2()
# test_task3()
# test_task4(True) # Optional
test_task5(True)
>>>>>>> b9ec01c7
# test_task6(True)
# test_task7(True)
# test_task8(True)
# test_task9(True)
# test_task10(True)<|MERGE_RESOLUTION|>--- conflicted
+++ resolved
@@ -44,19 +44,11 @@
 def test_task10(debug=False):
     test_to_prenex_normal_form(debug)
 
-<<<<<<< HEAD
-test_task1(True)
-# test_task2(True)
-# test_task3(True)
-# #test_task4(True) # Optional
-# test_task5(True)
-=======
 # test_task1()
 # test_task2()
 # test_task3()
 # test_task4(True) # Optional
 test_task5(True)
->>>>>>> b9ec01c7
 # test_task6(True)
 # test_task7(True)
 # test_task8(True)
