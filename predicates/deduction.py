# This file is part of the materials accompanying the book 
# "Mathematical Logic through Python" by Gonczarowski and Nisan,
# Cambridge University Press. Book site: www.LogicThruPython.org
# (c) Yannai A. Gonczarowski and Noam Nisan, 2017-2020
# File name: predicates/deduction.py

"""Useful proof manipulation maneuvers in Predicate Logic."""

from predicates.syntax import *
from predicates.proofs import *
from predicates.prover import *




def remove_assumption(proof: Proof, assumption: Formula,
                      print_as_proof_forms: bool = False) -> Proof:
    """Converts the given proof of some `conclusion` conclusion, an assumption of
    which is `assumption`, to a proof of
    ``'(``\ `assumption`\ ``->``\ `conclusion`\ ``)'`` from the same assumptions
    except `assumption`.

    Parameters:
        proof: valid proof to convert, from assumptions/axioms that include
            `~predicates.prover.Prover.AXIOMS`.
        assumption: conclusion that is a simple assumption (i.e., without any
            templates) of the given proof, such that no line of the given proof
            is a UG line over a variable that is free in this assumption.

    Returns:
        A valid proof of ``'(``\ `assumption`\ ``->``\ `conclusion`\ ``)'``
        from the same assumptions/axioms as the given proof except `assumption`.
    """
    assert proof.is_valid()
    assert Schema(assumption) in proof.assumptions
    assert proof.assumptions.issuperset(Prover.AXIOMS)
    for line in proof.lines:
        if isinstance(line, Proof.UGLine):
            assert line.formula.variable not in assumption.free_variables()
    # Task 11.1
    assumptions = set(proof.assumptions)
    assumptions.remove(Schema(assumption))
    # assumptions.union(Prover.AXIOMS)
    phi = assumption
    prover = Prover(assumptions, print_as_proof_forms)
    index_map = [None] * len(proof.lines)
    for i, line in enumerate(proof.lines):
        new_line_index = None
        if type(line) == Proof.AssumptionLine:
            if line.formula == phi:
                new_line_index = prover.add_tautology(Formula("->", phi, phi))
            else:
                alpha = line.formula
                step1 = prover.add_instantiated_assumption(alpha, line.assumption, line.instantiation_map)
                new_line_index = prover.add_tautological_implication(Formula('->', phi, alpha), {step1})
        elif type(line) == Proof.MPLine:
            new_line_index = prover.add_tautological_implication(Formula('->', phi, line.formula),
                                                                 {index_map[line.antecedent_line_number],
                                                                 index_map[line.conditional_line_number]})
        elif type(line) == Proof.TautologyLine:
            new_line_index = prover.add_tautology(line.formula)
        elif type(line) == Proof.UGLine:
            phi_imp_alpha_index = index_map[line.predicate_line_number]
            alpha: Formula = line.formula.predicate
            x: str = line.formula.variable
<<<<<<< HEAD

            print(alpha)
            print("*"*12,alpha.substitute({x: Term('_')}))
            ug_formula = Formula("A", x, Formula("->", phi, alpha))
            step1 = prover.add_ug(ug_formula, phi_imp_alpha_index)

            inst_map = {'Q': phi, 'R': alpha.substitute({x: Term('_')}), 'x': x}
=======
            ug_formula = Formula("A", x, Formula("->", phi, alpha))
            step1 = prover.add_ug(ug_formula, phi_imp_alpha_index)
            inst_map = {'Q': phi, 'R': alpha.substitute({x: Term('_')}), 'x': x}

>>>>>>> d72d4d08
            conclusion = Formula("->", phi, Formula("A", x, alpha))

            step2 = prover.add_instantiated_assumption(Formula('->', ug_formula, conclusion), Prover.US, inst_map)
            new_line_index = prover.add_mp(conclusion, step1, step2)
        index_map[i] = new_line_index

    return prover.qed()
<<<<<<< HEAD

=======
>>>>>>> d72d4d08

def proof_by_way_of_contradiction(proof: Proof, assumption: Formula,
                                  print_as_proof_forms: bool = False) -> Proof:
    """Converts the given proof of a contradiction, an assumption of which is
    `assumption`, to a proof of ``'~``\ `assumption`\ ``'`` from the same
    assumptions except `assumption`.

    Parameters:
        proof: valid proof of a contradiction (i.e., a formula whose negation is
            a tautology) to convert, from assumptions/axioms that include
            `~predicates.prover.Prover.AXIOMS`.
        assumption: formula that is a simple assumption (i.e., without any
            templates) of the given proof, such that no line of the given proof
            is a UG line over a variable that is free in this assumption.

    Returns:
        A valid proof of ``'~``\ `assumption`\ ``'`` from the same
        assumptions/axioms as the given proof except `assumption`.
    """
    assert proof.is_valid()
    assert Schema(assumption) in proof.assumptions
    assert proof.assumptions.issuperset(Prover.AXIOMS)
    for line in proof.lines:
        if isinstance(line, Proof.UGLine):
            assert line.formula.variable not in assumption.free_variables()
    # Task 11.2<|MERGE_RESOLUTION|>--- conflicted
+++ resolved
@@ -10,12 +10,9 @@
 from predicates.proofs import *
 from predicates.prover import *
 
-
-
-
 def remove_assumption(proof: Proof, assumption: Formula,
                       print_as_proof_forms: bool = False) -> Proof:
-    """Converts the given proof of some `conclusion` conclusion, an assumption of
+    """Converts the given proof of some `conclusion` formula, an assumption of
     which is `assumption`, to a proof of
     ``'(``\ `assumption`\ ``->``\ `conclusion`\ ``)'`` from the same assumptions
     except `assumption`.
@@ -23,14 +20,14 @@
     Parameters:
         proof: valid proof to convert, from assumptions/axioms that include
             `~predicates.prover.Prover.AXIOMS`.
-        assumption: conclusion that is a simple assumption (i.e., without any
+        assumption: formula that is a simple assumption (i.e., without any
             templates) of the given proof, such that no line of the given proof
             is a UG line over a variable that is free in this assumption.
 
     Returns:
         A valid proof of ``'(``\ `assumption`\ ``->``\ `conclusion`\ ``)'``
         from the same assumptions/axioms as the given proof except `assumption`.
-    """
+    """        
     assert proof.is_valid()
     assert Schema(assumption) in proof.assumptions
     assert proof.assumptions.issuperset(Prover.AXIOMS)
@@ -63,20 +60,10 @@
             phi_imp_alpha_index = index_map[line.predicate_line_number]
             alpha: Formula = line.formula.predicate
             x: str = line.formula.variable
-<<<<<<< HEAD
-
-            print(alpha)
-            print("*"*12,alpha.substitute({x: Term('_')}))
-            ug_formula = Formula("A", x, Formula("->", phi, alpha))
-            step1 = prover.add_ug(ug_formula, phi_imp_alpha_index)
-
-            inst_map = {'Q': phi, 'R': alpha.substitute({x: Term('_')}), 'x': x}
-=======
             ug_formula = Formula("A", x, Formula("->", phi, alpha))
             step1 = prover.add_ug(ug_formula, phi_imp_alpha_index)
             inst_map = {'Q': phi, 'R': alpha.substitute({x: Term('_')}), 'x': x}
 
->>>>>>> d72d4d08
             conclusion = Formula("->", phi, Formula("A", x, alpha))
 
             step2 = prover.add_instantiated_assumption(Formula('->', ug_formula, conclusion), Prover.US, inst_map)
@@ -84,10 +71,6 @@
         index_map[i] = new_line_index
 
     return prover.qed()
-<<<<<<< HEAD
-
-=======
->>>>>>> d72d4d08
 
 def proof_by_way_of_contradiction(proof: Proof, assumption: Formula,
                                   print_as_proof_forms: bool = False) -> Proof:
