--- conflicted
+++ resolved
@@ -307,13 +307,9 @@
                     raise ForbiddenVariableError(key)
             return temp
         else:
-<<<<<<< HEAD
-            return Term(self.root, [s.__substitute_helper(substitution_map) for s in self.arguments])
-=======
             return Term(self.root,
                         [s.__substitute_helper(substitution_map, forbids) for
                          s in self.arguments])
->>>>>>> d72d4d08
 
 
 @lru_cache(maxsize=100)  # Cache the return value of is_equality
@@ -752,7 +748,6 @@
                            self.second.substitute(substitution_map,
                                                   forbidden_variables))
         else:
-
             return Formula(self.root, self.variable,
                            self.predicate.substitute(substitution_map,
                                                      set(forbidden_variables).union({self.variable})))
